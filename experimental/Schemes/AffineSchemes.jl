--- conflicted
+++ resolved
@@ -217,7 +217,6 @@
   # the basic fields 
   OO::RingType
   kk::BaseRingType
-<<<<<<< HEAD
 
   function Spec(OO::MPolyQuoLocalizedRing) 
     kk = coefficient_ring(base_ring(OO))
@@ -240,30 +239,6 @@
     return new{typeof(ZZ), typeof(R)}(R, ZZ)
   end
 
-=======
-
-  function Spec(OO::MPolyQuoLocalizedRing) 
-    kk = coefficient_ring(base_ring(OO))
-    return new{typeof(kk), typeof(OO)}(OO, kk)
-  end
-  function Spec(OO::MPolyLocalizedRing) 
-    kk = coefficient_ring(base_ring(OO))
-    return new{typeof(kk), typeof(OO)}(OO, kk)
-  end
-  function Spec(OO::MPolyRing) 
-    kk = coefficient_ring(OO)
-    return new{typeof(kk), typeof(OO)}(OO, kk)
-  end
-  function Spec(OO::MPolyQuo) 
-    kk = coefficient_ring(base_ring(OO))
-    return new{typeof(kk), typeof(OO)}(OO, kk)
-  end
-
-  function Spec(R::Ring)
-    return new{typeof(ZZ), typeof(R)}(R, ZZ)
-  end
-
->>>>>>> e03e62bd
   function Spec(kk::Ring, R::Ring)
     return new{typeof(kk), typeof(R)}(R, kk)
   end
@@ -338,7 +313,6 @@
 Spec(R::MPolyRing, I::MPolyIdeal, U::AbsMPolyMultSet) = Spec(MPolyQuoLocalizedRing(R, I, U))
 Spec(R::MPolyRing, U::AbsMPolyMultSet) = Spec(Localization(R, U)[1])
 Spec(R::MPolyRing, I::MPolyIdeal) = Spec(quo(R, I)[1])
-<<<<<<< HEAD
 
 ### closed subschemes defined by elements
 function subscheme(X::Spec, f::Vector{<:RingElem})
@@ -448,7 +422,7 @@
 end
 
 function issubset(
-    X::AbsSpec{BRT, <:MPolyQuoLocalizedRing},
+    X::AbsSpec{BRT, <:MPolyLocalizedRing},
     Y::AbsSpec{BRT, <:MPolyQuo} 
   ) where {BRT}
   R = ambient_ring(Y)
@@ -521,51 +495,6 @@
     X::AbsSpec{BRT, RT}, 
     Y::AbsSpec{BRT, RT}
   ) where {BRT, RT<:MPolyQuoLocalizedRing{<:Any, <:Any, <:Any, <:Any, <:MPolyPowersOfElement}}
-=======
-
-### closed subschemes defined by elements
-function subscheme(X::Spec, f::Vector{<:RingElem})
-  all(x->(parent(x) == OO(X)), f) || return subscheme(X, OO(X).(f))
-  return subscheme(X, ideal(OO(X), f))
-end
-
-### testing containment
-issubset(X::EmptyScheme{BRT}, Y::Scheme{BRT}) where {BRT} = true
-
-function issubset(Y::AbsSpec{BRT, <:Any}, X::EmptyScheme{BRT}) where {BRT}
-  return iszero(one(OO(Y)))
-end
-
-@Markdown.doc """
-    issubset(X::AbsSpec, Y::AbsSpec)
-
-Checks whether ``X`` is a subset of ``Y`` based on the comparison of their coordinate rings.
-"""
-function issubset(X::AbsSpec, Y::AbsSpec)
-  return issubset(standard_spec(X), standard_spec(Y))
-end
-
-function issubset(
-    X::Spec{BRT, RT}, 
-    Y::Spec{BRT, RT}
-  ) where {BRT, RT<:MPolyRing}
-  return OO(X) === OO(Y)
-end
-
-function issubset(
-    X::Spec{BRT, RT}, 
-    Y::Spec{BRT, RT}
-  ) where {BRT, RT<:MPolyQuo}
-  R = base_ring(OO(X))
-  R == base_ring(OO(Y)) || error("schemes can not be compared")
-  return issubset(defining_ideal(Y), defining_ideal(X))
-end
-
-function issubset(
-    X::Spec{BRT, RT}, 
-    Y::Spec{BRT, RT}
-  ) where {BRT, RT<:MPolyQuoLocalizedRing}
->>>>>>> e03e62bd
   R = base_ring(OO(X))
   R == base_ring(OO(Y)) || error("schemes can not be compared")
   UX = inverted_set(OO(X))
@@ -580,72 +509,13 @@
   return issubset(J, localized_modulus(OO(X)))
 end
 
-<<<<<<< HEAD
-=======
-function issubset(
-    X::Spec{BRT, RT}, 
-    Y::Spec{BRT, RT}
-  ) where {BRT, RT<:MPolyLocalizedRing}
-  R = base_ring(OO(X))
-  R == base_ring(OO(Y)) || error("schemes can not be compared")
-  UX = inverted_set(OO(X))
-  UY = inverted_set(OO(Y))
-  return issubset(UY, UX)
-end
-
-function issubset(
-    X::Spec{BRT, <:MPolyRing}, 
-    Y::Spec{BRT, <:MPolyQuoLocalizedRing}
-  ) where {BRT}
-  R = OO(X)
-  R == base_ring(OO(Y)) || error("schemes can not be compared")
-  return issubset(inverted_set(OO(Y)), units_of(R)) && iszero(defining_ideal(Y))
-end
-
-function issubset(
-    X::Spec{BRT, <:MPolyQuo}, 
-    Y::Spec{BRT, <:MPolyQuoLocalizedRing{<:Any, <:Any, <:Any, <:Any, 
-                                         <:MPolyPowersOfElement
-                                        }
-           }
-  ) where {BRT}
-  R = base_ring(OO(X))
-  R == base_ring(OO(Y)) || error("schemes can not be compared")
-  all(x->isunit(OO(X)(x)), denominators(inverted_set(OO(Y)))) || return false
-  return issubset(localized_modulus(OO(Y)), localized_ring(OO(Y))(modulus(OO(X))))
-end
-
-function issubset(
-    X::Spec{BRT, <:MPolyQuoLocalizedRing},
-    Y::Spec{BRT, <:MPolyRing} 
-  ) where {BRT}
-  R = OO(Y)
-  R == base_ring(OO(X)) || error("schemes can not be compared")
-  return true
-end
-
-function issubset(
-    X::Spec{BRT, <:MPolyQuoLocalizedRing}, 
-    Y::Spec{BRT, <:MPolyQuo}
-  ) where {BRT}
-  R = base_ring(OO(Y))
-  R == base_ring(OO(X)) || error("schemes can not be compared")
-  L = localized_ring(OO(X))
-  return issubset(L(modulus(OO(Y))), localized_modulus(OO(X)))
-end
-
->>>>>>> e03e62bd
 # TODO: Add further cross-type comparison methods as needed.
 
 function ==(X::T, Y::T) where {T<:Spec}
   return X === Y
 end
 
-<<<<<<< HEAD
 function is_canonically_isomorphic(X::AbsSpec, Y::AbsSpec)
-=======
-function is_canonically_isomorphic(X::Spec, Y::Spec)
->>>>>>> e03e62bd
   X === Y && return true
   return issubset(X, Y) && issubset(Y, X)
 end
@@ -746,7 +616,6 @@
   R == OO(Y) || error("schemes can not be compared")
   return Spec(X)
 end
-<<<<<<< HEAD
 
 function Base.intersect(
     X::AbsSpec{BRT, <:MPolyRing},
@@ -768,29 +637,6 @@
 
 function Base.intersect(
     X::AbsSpec{BRT, <:MPolyRing},
-=======
-
-function Base.intersect(
-    X::AbsSpec{BRT, <:MPolyRing},
-    Y::AbsSpec{BRT, <:MPolyQuo}
-  ) where {BRT}
-  R = OO(X)
-  R == base_ring(OO(Y)) || error("schemes can not be compared")
-  return Spec(Y)
-end
-
-function Base.intersect(
-    X::AbsSpec{BRT, <:MPolyRing},
-    Y::AbsSpec{BRT, <:MPolyLocalizedRing}
-  ) where {BRT}
-  R = OO(X)
-  R == base_ring(OO(Y)) || error("schemes can not be compared")
-  return Spec(Y)
-end
-
-function Base.intersect(
-    X::AbsSpec{BRT, <:MPolyRing},
->>>>>>> e03e62bd
     Y::AbsSpec{BRT, <:MPolyQuoLocalizedRing}
   ) where {BRT}
   R = OO(X)
@@ -810,11 +656,6 @@
     X::AbsSpec{BRT, <:MPolyQuo},
     Y::AbsSpec{BRT, <:MPolyQuo}
   ) where {BRT}
-<<<<<<< HEAD
-  R = base_ring(OO(X))
-  R == base_ring(OO(Y)) || error("schemes can not be compared")
-  return Spec(quo(R, modulus(OO(X)) + modulus(OO(Y)))[1])
-=======
   R = base_ring(OO(X))
   R == base_ring(OO(Y)) || error("schemes can not be compared")
   return Spec(quo(R, modulus(OO(X)) + modulus(OO(Y)))[1])
@@ -827,23 +668,10 @@
   R = base_ring(OO(X))
   R == base_ring(OO(Y)) || error("schemes can not be compared")
   return Spec(quo(OO(Y), OO(Y)(modulus(OO(X))))[1])
->>>>>>> e03e62bd
 end
 
 function Base.intersect(
     X::AbsSpec{BRT, <:MPolyQuo},
-<<<<<<< HEAD
-    Y::AbsSpec{BRT, <:MPolyLocalizedRing}
-  ) where {BRT}
-  R = base_ring(OO(X))
-  R == base_ring(OO(Y)) || error("schemes can not be compared")
-  return Spec(quo(OO(Y), OO(Y)(modulus(OO(X))))[1])
-end
-
-function Base.intersect(
-    X::AbsSpec{BRT, <:MPolyQuo},
-=======
->>>>>>> e03e62bd
     Y::AbsSpec{BRT, <:MPolyQuoLocalizedRing}
   ) where {BRT}
   R = base_ring(OO(X))
@@ -1125,7 +953,6 @@
                                             <:MPolyPowersOfElement}}; 
     check::Bool=true)
   return hypersurface_complement(domain(f), pullback(f).(denominators(inverted_set(OO(Z)))))
-<<<<<<< HEAD
 end
 
 function preimage(f::AbsSpecMor, Z::AbsSpec; check::Bool=true)
@@ -1137,19 +964,6 @@
   return subscheme(domain(f), J)
 end
 
-=======
-end
-
-function preimage(f::AbsSpecMor, Z::AbsSpec; check::Bool=true)
-  pbf = pullback(f)
-  R = OO(codomain(f))
-  S = OO(domain(f))
-  I = ideal(R, gens(modulus(OO(Z))))
-  J = ideal(S, pbf.(gens(I)))
-  return subscheme(domain(f), J)
-end
-
->>>>>>> e03e62bd
 @attr Bool function is_isomorphism(f::AbsSpecMor)
   has_attribute(f, :inverse) && return true
   is_isomorphism(pullback(f)) || return false
