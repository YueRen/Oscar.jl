#TODO: inward/outward options? via polymake changes?

"""
    normal_fan(P::Polyhedron)

Return the normal fan of `P`. The maximal cones of the normal fan of `P` are
dual to the edge cones at the vertices of `P`.

# Examples
The rays of a normal fan of a cube point in every positive and negative unit
direction.
```jldoctest
julia> C = cube(3);

julia> NF = normal_fan(C)
Polyhedral fan in ambient dimension 3

julia> rays(NF)
6-element SubObjectIterator{RayVector{QQFieldElem}}:
 [1, 0, 0]
 [-1, 0, 0]
 [0, 1, 0]
 [0, -1, 0]
 [0, 0, 1]
 [0, 0, -1]
```
"""
function normal_fan(P::Polyhedron{T}) where T<:scalar_types
   pmp = pm_object(P)
   pmnf = Polymake.fan.normal_fan(pmp)
   return PolyhedralFan{T}(pmnf, coefficient_field(P))
end

"""
    face_fan(P::Polyhedron)

Return the face fan of `P`. The polytope `P` has to contain the origin, then
the maximal cones of the face fan of `P` are the cones over the facets of `P`.

# Examples
By definition, this bounded polyhedron's number of facets equals the amount of
maximal cones of its face fan.
```jldoctest
julia> C = cross_polytope(3);

julia> FF = face_fan(C)
Polyhedral fan in ambient dimension 3

julia> n_maximal_cones(FF) == nfacets(C)
true
```
"""
function face_fan(P::Polyhedron{T}) where T<:scalar_types
   pmp = pm_object(P)
   pmff = Polymake.fan.face_fan(pmp)
   return PolyhedralFan{T}(pmff, coefficient_field(P))
end


###############################################################################
## Star subdivision
###############################################################################


@doc raw"""
    star_subdivision(PF::PolyhedralFan, new_ray::AbstractVector{<:IntegerUnion})

Return the star subdivision of a polyhedral fan by a primitive element of
the underlying lattice. We follow the definition at the top of page 515 in
[CLS11](@cite).

# Examples
```jldoctest
julia> fan = normal_fan(simplex(3))
Polyhedral fan in ambient dimension 3

julia> new_ray = [1, 1, 1];

julia> star = star_subdivision(fan, new_ray)
Polyhedral fan in ambient dimension 3

julia> rays(star)
5-element SubObjectIterator{RayVector{QQFieldElem}}:
 [1, 0, 0]
 [0, 1, 0]
 [0, 0, 1]
 [-1, -1, -1]
 [1, 1, 1]

julia> ray_indices(maximal_cones(star))
6×5 IncidenceMatrix
[2, 3, 5]
[1, 3, 5]
[1, 2, 5]
[2, 3, 4]
[1, 3, 4]
[1, 2, 4]
```
"""
function star_subdivision(Sigma::_FanLikeType{T}, new_ray::AbstractVector{<:IntegerUnion}) where T<:scalar_types
  
  # Check if new_ray is primitive in ZZ^d, i.e. gcd(new_ray)==1.
  @req ambient_dim(Sigma) == length(new_ray) "New ray is not $(ambient_dim(Sigma))-dimensional"
  @req gcd(new_ray) == 1 "The new ray r is not a primitive element of the lattice Z^d with d = length(r)"
  @req lineality_dim(Sigma) == 0 "star_subdivision does not work for polyhedral fans with lineality."
  
  old_rays = matrix(ZZ, rays(Sigma))
  # In case the new ray is an old ray.
  new_ray_index = findfirst(i->vec(old_rays[i,:])==new_ray, 1:nrows(old_rays))
  new_rays = old_rays
  if isnothing(new_ray_index)
    new_rays = vcat(old_rays, matrix(ZZ, [new_ray]))
    new_ray_index = nrays(Sigma)+1
  end
  mc_old = maximal_cones(IncidenceMatrix, Sigma)
  
  facet_normals = pm_object(Sigma).FACET_NORMALS
  refinable_cones = _get_maximal_cones_containing_vector(Sigma, new_ray)
  @req length(refinable_cones)>0 "$new_ray not contained in support of fan."
  new_cones = _get_refinable_facets(Sigma, new_ray, refinable_cones, facet_normals, mc_old)
  for nc in new_cones
    push!(nc, new_ray_index)
  end
  for i in 1:n_maximal_cones(Sigma)
    if !(i in refinable_cones)
      push!(new_cones, Vector{Int}(Polymake.row(mc_old, i)))
    end
  end
<<<<<<< HEAD
  newmaxcones = IncidenceMatrix(newmaxcones)
  
  # return the new fan
  return polyhedral_fan(coefficient_field(Sigma), newrays, newmaxcones; non_redundant=true)
=======
>>>>>>> d25569a8
  
  return polyhedral_fan(T, new_rays, IncidenceMatrix([nc for nc in new_cones]); non_redundant=true)
end

function _get_refinable_facets(Sigma::_FanLikeType{T}, new_ray::AbstractVector{<:IntegerUnion}, refinable_cones::Vector{Int}, facet_normals::AbstractMatrix, mc_old::IncidenceMatrix) where T<:scalar_types
  new_cones = Vector{Int}[]
  v_facet_signs = _facet_signs(facet_normals, new_ray)
  R = pm_object(Sigma).RAYS
  hd = pm_object(Sigma).HASSE_DIAGRAM
  hd_graph = Graph{Directed}(hd.ADJACENCY)
  hd_maximal_cones = inneighbors(hd_graph, hd.TOP_NODE+1)
  for mc_index in refinable_cones
    mc_indices = Polymake.row(mc_old, mc_index)
    mc_hd_index = hd_maximal_cones[findfirst(i -> Polymake.to_one_based_indexing(Polymake._get_entry(hd.FACES, i-1)) == mc_indices, hd_maximal_cones)]
    refinable_facets = _get_refinable_facets_of_cone(mc_hd_index, facet_normals, hd, hd_graph, v_facet_signs, R)
    append!(new_cones, refinable_facets)
    # If all facets contain new_ray, then the current maximal cone is just
    # new_ray.
    length(refinable_facets) > 0 || push!(new_cones, Vector{Int}(mc_indices))
  end
  return unique(new_cones)
end

function _get_refinable_facets_of_cone(mc_hd_index::Int, facet_normals::AbstractMatrix, hd, hd_graph::Graph{Directed}, v_facet_signs::AbstractVector, R::AbstractMatrix)
  refinable_facets = Vector{Int}[]
  for fc_index in inneighbors(hd_graph, mc_hd_index)
    fc_indices = Polymake.to_one_based_indexing(Polymake._get_entry(hd.FACES, fc_index-1))
    length(fc_indices) > 0 || return refinable_facets # The only facet was 0
    inner_ray = sum([R[i,:] for i in fc_indices])
    fc_facet_signs = _facet_signs(facet_normals, inner_ray)
    if(!_check_containment_via_facet_signs(v_facet_signs, fc_facet_signs))
      push!(refinable_facets, Vector{Int}(fc_indices))
    end
  end
  return refinable_facets
end

# FIXME: Small workaround, since sign does not work for polymake types.
_int_sign(e) = e>0 ? 1 : (e<0 ? -1 : 0)
_facet_signs(F::AbstractMatrix, v::AbstractVector{<:IntegerUnion}) = [_int_sign(e) for e in (F*Polymake.Vector{Polymake.Integer}(v))]
_facet_signs(F::AbstractMatrix, v::AbstractVector) = [_int_sign(e) for e in (F*v)]
function _check_containment_via_facet_signs(smaller::Vector{Int}, bigger::Vector{Int})
  for a in zip(smaller, bigger)
    p = prod(a)
      if p == 0
        a[1] == 0 || return false
      end
    p >= 0 || return false # Both facet vectors must point in the same direction.
  end
  return true
end
function _get_maximal_cones_containing_vector(Sigma::_FanLikeType{T}, v::AbstractVector{<:IntegerUnion}) where T<:scalar_types
  # Make sure these are computed as otherwise performance degrades.
  pm_object(Sigma).FACET_NORMALS
  pm_object(Sigma).MAXIMAL_CONES_FACETS
  return findall(mc -> v in mc, maximal_cones(Sigma))
end


@doc raw"""
    star_subdivision(PF::PolyhedralFan, n::Int)

Return the star subdivision of a polyhedral fan at its n-th torus orbit.
Note that this torus orbit need not be maximal. We follow definition 3.3.17
of [CLS11](@cite).

# Examples
```jldoctest
julia> star = star_subdivision(normal_fan(simplex(3)), 1)
Polyhedral fan in ambient dimension 3

julia> rays(star)
5-element SubObjectIterator{RayVector{QQFieldElem}}:
 [1, 0, 0]
 [0, 1, 0]
 [0, 0, 1]
 [-1, -1, -1]
 [1, 1, 1]

julia> ray_indices(maximal_cones(star))
6×5 IncidenceMatrix
[2, 3, 5]
[1, 3, 5]
[1, 2, 5]
[2, 3, 4]
[1, 3, 4]
[1, 2, 4]
```
"""
function star_subdivision(Sigma::_FanLikeType{T}, n::Int) where T<:scalar_types
  cones_Sigma = cones(Sigma)
  tau = Polymake.row(cones_Sigma, n)
  @req length(tau) > 1 "Cannot subdivide cone $n as it is generated by a single ray"
  R = matrix(ZZ, rays(Sigma))
  newray = vec(sum([R[i,:] for i in tau]))
  newray = newray ./ gcd(newray)
  return star_subdivision(Sigma, newray)
end


###############################################################################
## Cartesian/Direct product
###############################################################################

@doc raw"""
    *(PF1::PolyhedralFan{QQFieldElem}, PF2::PolyhedralFan{QQFieldElem})

Return the Cartesian/direct product of two polyhedral fans.

# Examples
```jldoctest
julia> normal_fan(simplex(2))*normal_fan(simplex(3))
Polyhedral fan in ambient dimension 5
```
"""
function Base.:*(PF1::PolyhedralFan{QQFieldElem}, PF2::PolyhedralFan{QQFieldElem})
    prod = Polymake.fan.product(pm_object(PF1), pm_object(PF2))
    return PolyhedralFan{QQFieldElem}(prod, QQ)
end<|MERGE_RESOLUTION|>--- conflicted
+++ resolved
@@ -126,15 +126,8 @@
       push!(new_cones, Vector{Int}(Polymake.row(mc_old, i)))
     end
   end
-<<<<<<< HEAD
-  newmaxcones = IncidenceMatrix(newmaxcones)
-  
-  # return the new fan
-  return polyhedral_fan(coefficient_field(Sigma), newrays, newmaxcones; non_redundant=true)
-=======
->>>>>>> d25569a8
-  
-  return polyhedral_fan(T, new_rays, IncidenceMatrix([nc for nc in new_cones]); non_redundant=true)
+  
+  return polyhedral_fan(coefficient_field(Sigma), new_rays, IncidenceMatrix([nc for nc in new_cones]); non_redundant=true)
 end
 
 function _get_refinable_facets(Sigma::_FanLikeType{T}, new_ray::AbstractVector{<:IntegerUnion}, refinable_cones::Vector{Int}, facet_normals::AbstractMatrix, mc_old::IncidenceMatrix) where T<:scalar_types
