--- conflicted
+++ resolved
@@ -54,10 +54,7 @@
 ```
 """
 function polarize(C::Cone{T}) where T<:scalar_types
-<<<<<<< HEAD
     return Cone{T}(Polymake.polytope.polarize(pm_object(C)), get_parent_field(C))
-=======
-    return Cone{T}(Polymake.polytope.polarize(pm_object(C)))
 end
 
 
@@ -130,5 +127,4 @@
     end
   end
   return Cone{T}(result)
->>>>>>> 4b0f4725
 end