--- conflicted
+++ resolved
@@ -2053,7 +2053,6 @@
   year          = {1970}
 }
 
-<<<<<<< HEAD
 @Article{Laz92,
   author        = {Lazard, D.},
   title         = {Solving Zero-Dimensional Algebraic Systems},
@@ -2064,7 +2063,8 @@
   year          = {1992},
   month         = feb,
   doi           = {10.1016/S0747-7171(08)80086-7}
-=======
+}
+
 @Book{Lan71,
   author        = {Lang, Serge},
   title         = {Linear Algebra},
@@ -2072,7 +2072,6 @@
   publisher     = {Addison-Wesley Publishing Co., Inc., Reading, Mass.-London-Don Mills, Ont.},
   year          = {1971},
   doi           = {10.1007/978-1-4757-1949-9}
->>>>>>> ac4f9647
 }
 
 @PhDThesis{Lev05,
